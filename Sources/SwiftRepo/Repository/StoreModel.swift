--- conflicted
+++ resolved
@@ -21,8 +21,8 @@
 
     /// A predicate that can be used to query for the `StoreModel`
     static func predicate(key: Key) -> Predicate<Self>
-<<<<<<< HEAD
 }
+
 @available(iOS 17, *)
 public extension StoreModel where Key == Data {
 
@@ -32,6 +32,7 @@
         }
     }
 }
+
 @available(iOS 17, *)
 public extension StoreModel where Key == UUID {
 
@@ -41,6 +42,7 @@
         }
     }
 }
+
 @available(iOS 17, *)
 public extension StoreModel where Key == String {
 
@@ -50,6 +52,7 @@
         }
     }
 }
+
 @available(iOS 17, *)
 public extension StoreModel where Key == Int {
 
@@ -58,6 +61,4 @@
             model.id == key
         }
     }
-=======
->>>>>>> 618b17e1
 }